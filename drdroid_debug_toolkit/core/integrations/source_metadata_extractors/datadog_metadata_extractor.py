import json
import logging

from core.integrations.source_metadata_extractor import SourceMetadataExtractor
from core.integrations.source_api_processors.datadog_api_processor import DatadogApiProcessor, extract_services_and_downstream
from core.protos.base_pb2 import Source, SourceModelType
from core.utils.logging_utils import log_function_call
import json

logger = logging.getLogger(__name__)


class DatadogSourceMetadataExtractor(SourceMetadataExtractor):

    def __init__(self, request_id: str, connector_name: str, dd_app_key, dd_api_key, dd_api_domain='datadoghq.com'):
        self.__dd_api_processor = DatadogApiProcessor(dd_app_key, dd_api_key, dd_api_domain)
        super().__init__(request_id, connector_name, Source.DATADOG)

    @log_function_call
    def extract_services(self):
        model_type = SourceModelType.DATADOG_SERVICE
        model_data = {}
        prod_env_tags = ['prod', 'production', 'prd', 'prod_env', 'production_env', 'production_environment',
                         'prod_environment']
        for tag in prod_env_tags:
            try:
                services = self.__dd_api_processor.fetch_service_map(tag)
            except Exception as e:
                logger.error(f'Error fetching datadog services for env: {tag} - {e}')
                continue
            if not services:
                continue
            for service, metadata in services.items():
                service_metadata = model_data.get(service, {})
                service_metadata[tag] = metadata
                model_data[service] = service_metadata
        try:
            all_metrics = self.__dd_api_processor.fetch_metrics().get('data', [])
        except Exception as e:
            logger.error(f'Error fetching datadog metrics: {e}')
            all_metrics = []
        if not all_metrics:
            logger.info(f'Extracted {len(model_data)} datadog services. Starting processing service relationships...')
            extract_services_and_downstream(self.account_id, model_data)
            if len(model_data) > 0:
                self.create_or_update_model_metadata(model_type, model_data)
            return model_data
        logger.info(f'Extracted {len(model_data)} datadog services. Starting processing metrics...')
        service_metric_map = {}
        for mt in all_metrics:
            try:
                tags = self.__dd_api_processor.fetch_metric_tags(mt['id']).get('data', {}).get('attributes', {}).get(
                    'tags', [])
            except Exception as e:
                logger.error(f'Error fetching datadog metric tags for metric: {mt["id"]} - {e}')
                tags = []
            family = mt['id'].split('.')[0]
            for tag in tags:
                if tag.startswith('service:'):
                    service = tag.split(':')[1]
                    metrics = service_metric_map.get(service, [])
                    essential_tags = [tag for tag in tags if tag.startswith('env:') or tag.startswith('service:')]
                    metrics.append({'id': mt['id'], 'type': mt['type'], 'family': family, 'tags': essential_tags})
                    service_metric_map[service] = metrics
        for service, metrics in service_metric_map.items():
            service_model_data = model_data.get(service, {})
            service_model_data['metrics'] = metrics
            model_data[service] = service_model_data
        logger.info(f'Extracted {len(model_data)} datadog services. Starting processing service relationships...')
        extract_services_and_downstream(self.account_id, model_data)
        if len(model_data) > 0:
            self.create_or_update_model_metadata(model_type, model_data)
        return model_data

    @log_function_call
    def extract_monitor(self):
        model_type = SourceModelType.DATADOG_MONITOR
        model_data = {}
        try:
            monitors = self.__dd_api_processor.fetch_monitors()
            if not monitors or len(monitors) == 0:
                return model_data
            for monitor in monitors:
                monitor_dict = monitor.to_dict()
                monitor_id = str(monitor_dict['id'])
                model_data[monitor_id] = monitor_dict
        except Exception as e:
            logger.error(f'Error extracting datadog monitors: {e}')
        if len(model_data) > 0:
            self.create_or_update_model_metadata(model_type, model_data)
        return model_data

    @log_function_call
    def extract_dashboard(self):
        model_type = SourceModelType.DATADOG_DASHBOARD
        model_data = {}
        try:
            response = self.__dd_api_processor.fetch_dashboards()
<<<<<<< HEAD
            # The processor may return a JSON string; parse it if needed
            if isinstance(response, str):
                try:
                    response = json.loads(response)
                except Exception as e:
                    logger.error(f'Error parsing datadog dashboards response JSON: {e}')
                    return model_data
            if not isinstance(response, dict):
                logger.error('Unexpected datadog dashboards response type; expected dict')
                return model_data
            dashboards = response.get('dashboards') or response.get('data') or []
            if not isinstance(dashboards, list):
                logger.error('Unexpected datadog dashboards payload; expected list under "dashboards" or "data"')
=======
            if isinstance(response, str):
                try:
                    response = json.loads(response)
                except json.JSONDecodeError as decode_error:
                    logger.error(f'Error parsing datadog dashboards response: {decode_error}')
                    return model_data
            if not response or 'dashboards' not in response:
>>>>>>> 518c1200
                return model_data
            dashboard_ids = []
            for dashboard in dashboards:
                if isinstance(dashboard, dict) and 'id' in dashboard:
                    dashboard_ids.append(dashboard['id'])
            for dashboard_id in dashboard_ids:
                try:
                    dashboard = self.__dd_api_processor.fetch_dashboard_details(dashboard_id)
                except Exception as e:
                    logger.error(f'Error fetching datadog dashboard details for dashboard_id: {dashboard_id} - {e}')
                    continue
                if not dashboard:
                    continue
                dashboard_id = str(dashboard['id'])
                model_data[dashboard_id] = dashboard
        except Exception as e:
            logger.error(f'Error extracting datadog dashboards: {e}')
        if len(model_data) > 0:
            self.create_or_update_model_metadata(model_type, model_data)
        return model_data

    @log_function_call
    def extract_active_aws_integrations(self):
        model_type = SourceModelType.DATADOG_LIVE_INTEGRATION_AWS
        model_data = {}
        try:
            response = self.__dd_api_processor.fetch_aws_integrations()
            if not response or 'accounts' not in response:
                return model_data
            aws_accounts = response['accounts']
            for account in aws_accounts:
                aws_account_id = str(account['account_id'])
                enabled_account_specific_namespace_rules = {}
                for service, enabled in account['account_specific_namespace_rules'].items():
                    if enabled:
                        enabled_account_specific_namespace_rules[service] = enabled
                account['account_specific_namespace_rules'] = enabled_account_specific_namespace_rules
                model_data[aws_account_id] = account
        except Exception as e:
            logger.error(f'Error extracting datadog active aws integrations: {e}')
        if len(model_data) > 0:
            self.create_or_update_model_metadata(model_type, model_data)
        return model_data

    @log_function_call
    def extract_active_aws_log_integrations(self):
        model_type = SourceModelType.DATADOG_LIVE_INTEGRATION_AWS_LOG
        model_data = {}
        try:
            response = self.__dd_api_processor.fetch_aws_log_integrations()
            if not response or len(response) == 0:
                return model_data
            for account in response:
                account_dict = account.to_dict()
                aws_account_id = str(account_dict['account_id'])
                model_data[aws_account_id] = account_dict
        except Exception as e:
            logger.error(f'Error extracting datadog active aws log integrations: {e}')
        if len(model_data) > 0:
            self.create_or_update_model_metadata(model_type, model_data)
        return model_data

    @log_function_call
    def extract_active_azure_integrations(self):
        model_type = SourceModelType.DATADOG_LIVE_INTEGRATION_AZURE
        model_data = {}
        try:
            response = self.__dd_api_processor.fetch_azure_integrations()
            if not response or response.value is None:
                return model_data
            for azure_account in response.value:
                client_id = str(azure_account.get('client_id', None))
                if client_id:
                    model_data[client_id] = azure_account
        except Exception as e:
            logger.error(f'Error extracting datadog active azure integrations: {e}')
        if len(model_data) > 0:
            self.create_or_update_model_metadata(model_type, model_data)
        return model_data

    @log_function_call
    def extract_active_cloudflare_integrations(self):
        model_type = SourceModelType.DATADOG_LIVE_INTEGRATION_CLOUDFLARE
        model_data = {}
        try:
            response = self.__dd_api_processor.fetch_cloudflare_integrations()
            if not response or 'data' not in response:
                return model_data
            data = response['data']
            for ca in data:
                c_id = str(ca['id'])
                model_data[c_id] = ca
        except Exception as e:
            logger.error(f'Error extracting datadog active cloudflare integrations: {e}')
        if len(model_data) > 0:
            self.create_or_update_model_metadata(model_type, model_data)
        return model_data

    @log_function_call
    def extract_active_confluent_integrations(self):
        model_type = SourceModelType.DATADOG_LIVE_INTEGRATION_CONFLUENT
        model_data = {}
        try:
            response = self.__dd_api_processor.fetch_confluent_integrations()
            if not response or 'data' not in response:
                return model_data
            data = response['data']
            for ca in data:
                c_id = str(ca['id'])
                model_data[c_id] = ca
        except Exception as e:
            logger.error(f'Error extracting datadog active confluent integrations: {e}')
        if len(model_data) > 0:
            self.create_or_update_model_metadata(model_type, model_data)
        return model_data

    @log_function_call
    def extract_active_fastly_integrations(self):
        model_type = SourceModelType.DATADOG_LIVE_INTEGRATION_FASTLY
        model_data = {}
        try:
            response = self.__dd_api_processor.fetch_fastly_integrations()
            if not response or 'data' not in response:
                return model_data
            data = response['data']
            for fa in data:
                f_id = str(fa['id'])
                model_data[f_id] = fa
        except Exception as e:
            logger.error(f'Error extracting datadog active fastly integrations: {e}')
        if len(model_data) > 0:
            self.create_or_update_model_metadata(model_type, model_data)
        return model_data

    @log_function_call
    def extract_active_gcp_integrations(self):
        model_type = SourceModelType.DATADOG_LIVE_INTEGRATION_GCP
        model_data = {}
        try:
            response = self.__dd_api_processor.fetch_gcp_integrations()
            if not response or 'data' not in response:
                return model_data
            data = response['data']
            for gcpa in data:
                gcp_id = str(gcpa['id'])
                model_data[gcp_id] = gcpa
        except Exception as e:
            logger.error(f'Error extracting datadog active gcp integrations: {e}')
        if len(model_data) > 0:
            self.create_or_update_model_metadata(model_type, model_data)
        return model_data

    @log_function_call
    def extract_metrics(self):
        model_type = SourceModelType.DATADOG_METRIC
        model_data = {}

        try:
            all_metrics = self.__dd_api_processor.fetch_metrics().get('data', [])
        except Exception as e:
            logger.error(f'Error fetching datadog metrics: {e}')
            all_metrics = []
        if not all_metrics:
            return model_data
        for mt in all_metrics:
            try:
                tags = self.__dd_api_processor.fetch_metric_tags(mt['id']).get('data', {}).get('attributes', {}).get(
                    'tags', [])
            except Exception as e:
                logger.error(f'Error fetching datadog metric tags for metric: {mt["id"]} - {e}')
                tags = []
            family = mt['id'].split('.')[0]
            model_data[mt['id']] = {**mt, 'tags': tags, 'family': family}
        if len(model_data) > 0:
            self.create_or_update_model_metadata(model_type, model_data)
        return model_data

    @log_function_call
    def extract_fields(self, log_limit=5000):
        """
        Extract unique fields, tags, and attributes from recent Datadog logs.
        
        Args:
            log_limit (int): Maximum number of logs to analyze (default: 10000)
            
        Returns:
            dict: Dictionary containing extracted field information
        """
        model_type = SourceModelType.DATADOG_FIELDS
        model_data = {}
        
        try:
            # Import required modules
            from datetime import datetime, timezone, timedelta
            from collections import defaultdict, Counter
            import json
            
            # Calculate time range for last 24 hours
            end_time = datetime.now(timezone.utc)
            start_time = end_time - timedelta(hours=24)
            
            # Convert to Unix timestamps
            start_timestamp = int(start_time.timestamp())
            end_timestamp = int(end_time.timestamp())
            
            # Fetch recent logs
            logger.info(f"Requesting {log_limit} logs for field extraction from {start_timestamp} to {end_timestamp}")
            logs = self.__dd_api_processor.fetch_logs_for_field_extraction(
                start_time=start_timestamp,
                end_time=end_timestamp,
                limit=log_limit
            )
            logger.info(f"Successfully fetched {len(logs) if logs else 0} logs for field extraction")
            
            if not logs:
                logger.warning("No logs found for field extraction")
                return model_data
            
            # Initialize data structures for collecting field information
            field_info = defaultdict(lambda: {'type': 'string', 'values': set(), 'count': 0})
            tag_info = defaultdict(lambda: {'values': set(), 'count': 0})
            attribute_info = defaultdict(lambda: {'type': 'string', 'values': set(), 'count': 0})
            
            total_logs_analyzed = 0
            
            # Process each log entry
            for log_entry in logs:
                total_logs_analyzed += 1
                
                # Extract basic fields from log structure
                if 'id' in log_entry:
                    field_info['id']['values'].add(str(log_entry['id']))
                    field_info['id']['count'] += 1
                
                if 'type' in log_entry:
                    field_info['type']['values'].add(str(log_entry['type']))
                    field_info['type']['count'] += 1
                
                # Extract attributes
                if 'attributes' in log_entry:
                    attributes = log_entry['attributes']
                    
                    for attr_name, attr_value in attributes.items():
                        # Determine attribute type
                        if isinstance(attr_value, bool):
                            attr_type = 'boolean'
                        elif isinstance(attr_value, (int, float)):
                            attr_type = 'number'
                        elif isinstance(attr_value, list):
                            attr_type = 'array'
                        elif isinstance(attr_value, dict):
                            attr_type = 'object'
                        else:
                            attr_type = 'string'
                        
                        # Store attribute information
                        attribute_info[attr_name]['type'] = attr_type
                        attribute_info[attr_name]['values'].add(str(attr_value))
                        attribute_info[attr_name]['count'] += 1
                        
                        # Also store as field for backward compatibility
                        field_info[attr_name]['type'] = attr_type
                        field_info[attr_name]['values'].add(str(attr_value))
                        field_info[attr_name]['count'] += 1
                        
                        # Extract tags from attributes
                        if attr_name == 'tags' and isinstance(attr_value, list):
                            for tag in attr_value:
                                if isinstance(tag, str) and ':' in tag:
                                    tag_name = tag.split(':', 1)[0]
                                    tag_value = tag.split(':', 1)[1]
                                    tag_info[tag_name]['values'].add(tag_value)
                                    tag_info[tag_name]['count'] += 1
            
            # Convert to the required format
            fields_data = {
                'source': 'logs',
                'fields': [],
                'tags': [],
                'attributes': [],
                'total_logs_analyzed': total_logs_analyzed,
                'extraction_timestamp': int(datetime.now(timezone.utc).timestamp())
            }
            
            # Process field information
            for field_name, info in field_info.items():
                if info['count'] > 0:  # Only include fields that actually appeared
                    fields_data['fields'].append({
                        'field_name': field_name,
                        'field_type': info['type'],
                    })
            
            # Process tag information
            for tag_name, info in tag_info.items():
                if info['count'] > 0:  # Only include tags that actually appeared
                    fields_data['tags'].append({
                        'tag_name': tag_name,
                    })
            
            # Process attribute information
            for attr_name, info in attribute_info.items():
                if info['count'] > 0:  # Only include attributes that actually appeared
                    fields_data['attributes'].append({
                        'attribute_name': attr_name,
                        'attribute_type': info['type'],
                    })
            
            # Store in model_data
            model_data['log_fields'] = fields_data
            
            # Save to database if requested
            if len(model_data) > 0:
                self.create_or_update_model_metadata(model_type, model_data)
            
            logger.info(f"Extracted {len(fields_data['fields'])} fields, {len(fields_data['tags'])} tags, "
                       f"and {len(fields_data['attributes'])} attributes from {total_logs_analyzed} logs")
            
        except Exception as e:
            logger.error(f'Error extracting datadog fields: {e}')
            
        return model_data<|MERGE_RESOLUTION|>--- conflicted
+++ resolved
@@ -96,21 +96,6 @@
         model_data = {}
         try:
             response = self.__dd_api_processor.fetch_dashboards()
-<<<<<<< HEAD
-            # The processor may return a JSON string; parse it if needed
-            if isinstance(response, str):
-                try:
-                    response = json.loads(response)
-                except Exception as e:
-                    logger.error(f'Error parsing datadog dashboards response JSON: {e}')
-                    return model_data
-            if not isinstance(response, dict):
-                logger.error('Unexpected datadog dashboards response type; expected dict')
-                return model_data
-            dashboards = response.get('dashboards') or response.get('data') or []
-            if not isinstance(dashboards, list):
-                logger.error('Unexpected datadog dashboards payload; expected list under "dashboards" or "data"')
-=======
             if isinstance(response, str):
                 try:
                     response = json.loads(response)
@@ -118,7 +103,10 @@
                     logger.error(f'Error parsing datadog dashboards response: {decode_error}')
                     return model_data
             if not response or 'dashboards' not in response:
->>>>>>> 518c1200
+                return model_data
+            dashboards = response.get('dashboards') or response.get('data') or []
+            if not isinstance(dashboards, list):
+                logger.error('Unexpected datadog dashboards payload; expected list under "dashboards" or "data"')
                 return model_data
             dashboard_ids = []
             for dashboard in dashboards:
