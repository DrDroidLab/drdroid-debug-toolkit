--- conflicted
+++ resolved
@@ -867,20 +867,12 @@
         if not self.kibana_host:
             logger.warning("Kibana host not configured, cannot fetch index patterns")
             return []
-<<<<<<< HEAD
-            
-=======
-
->>>>>>> 9b4f2bad
+            
         url = f"https://{self.kibana_host}/api/saved_objects/_find"
         index_patterns = []
         page = 1
         per_page = 100  # Use smaller page size for better performance
-<<<<<<< HEAD
         
-=======
-
->>>>>>> 9b4f2bad
         try:
             while True:
                 params = {
@@ -892,17 +884,10 @@
 
                 response = requests.get(url, headers=self.kibana_headers, params=params)
                 response.raise_for_status()
-<<<<<<< HEAD
                 
                 response_data = response.json()
                 saved_objects = response_data.get('saved_objects', [])
                 
-=======
-
-                response_data = response.json()
-                saved_objects = response_data.get('saved_objects', [])
-
->>>>>>> 9b4f2bad
                 # Process current page results
                 for obj in saved_objects:
                     attributes = obj.get('attributes', {})
@@ -914,7 +899,6 @@
                     }
                     if index_pattern['id'] and index_pattern['title']:
                         index_patterns.append(index_pattern)
-<<<<<<< HEAD
                 
                 # Check if we have more pages
                 total = response_data.get('total', 0)
@@ -926,19 +910,6 @@
                     
                 page += 1
                 
-=======
-
-                # Check if we have more pages
-                total = response_data.get('total', 0)
-                current_count = (page - 1) * per_page + len(saved_objects)
-
-                if current_count >= total or len(saved_objects) < per_page:
-                    # No more pages or we got fewer results than requested
-                    break
-
-                page += 1
-
->>>>>>> 9b4f2bad
                 # Safety check to prevent infinite loops
                 if page > 100:  # Max 10,000 index patterns (100 pages * 100 per page)
                     logger.warning("Reached maximum page limit while fetching index patterns")
@@ -963,7 +934,6 @@
         """
         try:
             url = f"{self.protocol}://{self.host}:{self.port}/{index_pattern_title}/_mapping"
-<<<<<<< HEAD
             
             logger.info(f"Fetching mapping from URL: {url}")
             logger.debug(f"Using headers: {dict(self.headers)}")
@@ -972,21 +942,10 @@
             
             logger.info(f"Response status code: {response.status_code}")
             
-=======
-
-            logger.info(f"Fetching mapping from URL: {url}")
-            logger.debug(f"Using headers: {dict(self.headers)}")
-
-            response = requests.get(url, headers=self.kibana_headers, verify=self.verify_certs)
-
-            logger.info(f"Response status code: {response.status_code}")
-
->>>>>>> 9b4f2bad
             # Handle 404 - index pattern doesn't match any indices
             if response.status_code == 404:
                 logger.warning(f"No indices found matching pattern '{index_pattern_title}' (404 response)")
                 return {}
-<<<<<<< HEAD
             
             response.raise_for_status()
             
@@ -996,36 +955,16 @@
             
             mapping_data = response.json()
             
-=======
-
-            response.raise_for_status()
-
-            # Log response size before parsing
-            response_text = response.text
-            logger.info(f"Response size: {len(response_text)} characters")
-
-            mapping_data = response.json()
-
->>>>>>> 9b4f2bad
             # Check if we got any mappings
             if not mapping_data:
                 logger.warning(f"Empty mapping response for index pattern '{index_pattern_title}'")
                 return {}
-<<<<<<< HEAD
             
             logger.info(f"Successfully fetched mapping for index pattern '{index_pattern_title}': {len(mapping_data)} indices")
             logger.debug(f"Mapping keys: {list(mapping_data.keys())}")
             
             return mapping_data
             
-=======
-
-            logger.info(f"Successfully fetched mapping for index pattern '{index_pattern_title}': {len(mapping_data)} indices")
-            logger.debug(f"Mapping keys: {list(mapping_data.keys())}")
-
-            return mapping_data
-
->>>>>>> 9b4f2bad
         except requests.exceptions.RequestException as e:
             # Handle index not found errors specifically
             error_msg = str(e)
